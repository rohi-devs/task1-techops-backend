require("dotenv").config();
const express = require("express");
const cors = require("cors");
const morgan = require("morgan");
const { PrismaClient } = require("@prisma/client");
const swaggerJsdoc = require('swagger-jsdoc');
const swaggerUi = require('swagger-ui-express');

const cookieParser = require("cookie-parser");
const prisma = new PrismaClient();
const app = express();

// app.use(cors());
app.use(
  cors({
    origin: [
      "http://localhost:5173",
      "https://task1-techops-frontend.vercel.app",
      "https://task1-techops-frontend-nxx6ee0uy-vishs-projects-b03efeba.vercel.app",
    ],
    credentials: true,
  })
);
<<<<<<< HEAD

const options = {
  definition: {
    openapi: '3.0.0',
    info: {
      title: 'Admin API Documentation',
      version: '1.0.0',
      description: 'API documentation for the admin routes',
    },
    components: {
      securitySchemes: {
        BearerAuth: {
          type: 'http',
          scheme: 'bearer',
          bearerFormat: 'JWT',
        },
      },
    },
  },
  apis: ['./src/routes/*.js'], // path to your API routes
};

const specs = swaggerJsdoc(options);
app.use('/api-docs', swaggerUi.serve, swaggerUi.setup(specs));
=======
app.get("/", (req, res) => {
  console.log("Reached CTF complaint handler backend");
  res.send("Complaint handler route accessed");
});
>>>>>>> d51fd578

app.use(express.json());
app.use(morgan("dev"));
app.use(express.json());
app.use(cookieParser());
const authRoutes = require("./src/routes/auth.js");
const complaintRoutes = require("./src/routes/complaints");
const userRoutes = require("./src/routes/user");
const adminRoutes = require("./src/routes/admin");

app.use("/api/auth", authRoutes);
app.use("/api/complaints", complaintRoutes);
app.use("/api/users", userRoutes);
app.use("/api/admin", adminRoutes);

app.use((err, req, res, next) => {
  console.error(err.stack);
  res.status(500).json({ message: "Something went wrong!" });
});

const PORT = process.env.PORT || 3000;

app.listen(PORT, () => {
  console.log(`Server is running on port ${PORT}`);
});

module.exports = app;<|MERGE_RESOLUTION|>--- conflicted
+++ resolved
@@ -21,7 +21,7 @@
     credentials: true,
   })
 );
-<<<<<<< HEAD
+
 
 const options = {
   definition: {
@@ -46,12 +46,12 @@
 
 const specs = swaggerJsdoc(options);
 app.use('/api-docs', swaggerUi.serve, swaggerUi.setup(specs));
-=======
+
 app.get("/", (req, res) => {
   console.log("Reached CTF complaint handler backend");
   res.send("Complaint handler route accessed");
 });
->>>>>>> d51fd578
+
 
 app.use(express.json());
 app.use(morgan("dev"));
